--- conflicted
+++ resolved
@@ -15,7 +15,7 @@
 # limitations under the License.
 
 from abc import ABCMeta, abstractmethod
-from itertools import compress
+from datetime import time
 
 import pandas as pd
 from pandas import DataFrame, DatetimeIndex
@@ -29,44 +29,122 @@
 class MarketCalendarMeta(ABCMeta, RegisteryMeta):
     pass
 
+@property
+def _special_times_placeholder(self): return []
 
 class MarketCalendar(metaclass=MarketCalendarMeta):
     """
     An MarketCalendar represents the timing information of a single market or exchange.
     Unless otherwise noted all times are in UTC and use Pandas data structures.
     """
-
-    def __init__(self, open_time=None, close_time=None):
-        """
-<<<<<<< HEAD
-        :param open_time: Market open time override as datetime.time object. If None then default is used.
-        :param close_time: Market close time override as datetime.time object. If None then default is used.
-=======
+    """
+    There needs to be some kind of mapping of names of parts to their start and end times
+    
+    
+    Stop worrying about parts ending in the middle of the day.
+    
+    make .schedule be able to take keywords that indicate which parts to start and which to end with 
+       
+    
+    """
+
+    # regular trading hours open MUST be "market_open"
+    # regular trading hours close MUST be "market_close"
+    # the strings "break_start" and "break_end" can be contained in any string, to mark it as a break
+    #  e.g. break_start: ...,
+    #       break_end: ...,
+    #       second_break_start: ...,
+    #       second_break_end: ...,
+    # .. this would mean that there are two breaks in a day, the start/end is matched
+    #  based on s.replace("break_start"/"break_end", "")
+
+    regular_market_times = {}
+
+    @staticmethod
+    def _tdelta(t, day_offset= 0):
+        return pd.Timedelta(days=day_offset, hours=t.hour, minutes=t.minute, seconds=t.second)
+
+    @staticmethod
+    def _off(tple):
+        try: return tple[2]
+        except IndexError: return 0
+
+    @classmethod
+    def factory(cls, name, *args, **kwargs): # Will be set by Meta, keeping it there for tests
+        """
         :param name: The name of the MarketCalendar to be retrieved.
         :param *args/**kwargs: passed to requested MarketCalendar.__init__
         :return: MarketCalendar of the desired calendar.
->>>>>>> 0bf806a4
-        """
-        self._open_time = False if open_time is None else open_time
-        self._close_time = False if close_time is None else close_time
-        self._holidays = None
+        """
+        return
 
     @classmethod
-    def factory(cls, name, open_time=None, close_time=None):
-        """
-        :param name: The name of the MarketCalendar to be retrieved.
+    def _prepare_regular_market_times(cls):
+        if not cls.regular_market_times: return
+
+        cls.discontinued_market_times = {}
+        for market_time, times in cls.regular_market_times.items():
+            # create the property for the market time, to be able to include special cases
+            if market_time in ("market_open", "market_close"):
+                _prop = market_time.replace("market_", "") + "s"
+                old = "special_" + _prop
+                prop = "special_" + market_time
+                setattr(cls, prop, getattr(cls, old))
+                setattr(cls, prop + "_adhoc", getattr(cls, old + "_adhoc"))
+
+            else:
+                prop = "special_" + market_time
+                if not hasattr(cls, prop): setattr(cls, prop, _special_times_placeholder)
+                prop += "_adhoc"
+                if not hasattr(cls, prop): setattr(cls, prop, _special_times_placeholder)
+
+            if times[-1][1] is None:
+                last = list(times[-1])
+                last[1] = times[-2][1]
+                cls.discontinued_market_times[market_time] = last[0]
+                times = (*times[:-1], tuple(last))
+                cls.regular_market_times[market_time] = times
+
+
+    def __init__(self, open_time=None, close_time=None):
+        """
         :param open_time: Market open time override as datetime.time object. If None then default is used.
         :param close_time: Market close time override as datetime.time object. If None then default is used.
-        :return: MarketCalendar of the desired calendar.
-        """
-        return cls._regmeta_instance_factory(name, open_time=open_time, close_time=close_time)
+        """
+        self.__iscopied = False
+
+        if not open_time is None:
+            self.change_time("market_open", open_time)
+
+        if not close_time is None:
+            self.change_time("market_close", close_time)
+
+
+    def change_time(self, market_time, times):
+        if not self.__iscopied:
+            self.regular_market_times = self.regular_market_times.copy()
+            self.__iscopied = True
+
+        if isinstance(times, time): times = ((None, times),)
+
+        if isinstance(times, (tuple, list)):
+            self.regular_market_times[market_time] = times
+            self._regular_market_timedeltas[market_time] = tuple((t[0], self._tdelta(t[1], self._off(t)))
+                                                                   for t in times)
+            try: del self.__market_times
+            except AttributeError: pass
+            self.__market_times = self._market_times
+
+        else:
+            raise ValueError("You need to pass either a datetime.time object or tuple/list in standard format")
 
     @classmethod
     def calendar_names(cls):
         """All Market Calendar names and aliases that can be used in "factory"
         :return: list(str)
         """
-        return [cal for cal in cls._regmeta_classes() if cal not in ['MarketCalendar', 'TradingCalendar']]
+        return [cal for cal in cls._regmeta_class_registry.keys()
+                if cal not in ['MarketCalendar', 'TradingCalendar']]
 
     @property
     @abstractmethod
@@ -88,25 +166,41 @@
         """
         raise NotImplementedError()
 
-    @property
-    @abstractmethod
-    def open_time_default(self):
+    def _get_time(self, market_time, date):
+        try: times = self.regular_market_times[market_time]
+        except KeyError:return None # in case of no breaks
+
+        date = pd.Timestamp(date)
+        for d, t in times[::-1]:
+            if d is None or pd.Timestamp(d) < date:
+                return t.replace(tzinfo= self.tz)
+
+    def open_time_on(self, date): return self._get_time("market_open", date)
+    def close_time_on(self, date): return self._get_time("market_close", date)
+    def break_start_on(self, date): return self._get_time("break_start", date)
+    def break_end_on(self, date): return self._get_time("break_end", date)
+
+    @property
+    def open_time(self):
         """
         Default open time for the market
 
         :return: time
         """
-        raise NotImplementedError()
-
-    @property
-    @abstractmethod
-    def close_time_default(self):
+        try: t = self.regular_market_times["market_open"][-1][1]
+        except KeyError: raise NotImplementedError("You need to set market_times")
+        return t.replace(tzinfo= self.tz)
+
+    @property
+    def close_time(self):
         """
         Default close time for the market
 
         :return: time
         """
-        raise NotImplementedError()
+        try: t = self.regular_market_times["market_close"][-1][1]
+        except KeyError: raise NotImplementedError("You need to set market_times")
+        return t.replace(tzinfo= self.tz)
 
     @property
     def break_start(self):
@@ -115,7 +209,9 @@
 
         :return: time or None
         """
-        return None
+        try: t = self.regular_market_times["break_start"][-1][1]
+        except KeyError: return None
+        return t.replace(tzinfo= self.tz)
 
     @property
     def break_end(self):
@@ -124,7 +220,9 @@
 
         :return: time or None
         """
-        return None
+        try: t = self.regular_market_times["break_end"][-1][1]
+        except KeyError: return None
+        return t.replace(tzinfo= self.tz)
 
     @property
     def regular_holidays(self):
@@ -180,21 +278,11 @@
         """
         return []
 
-    @property
-    def open_time(self):
-        """
-
-        :return: open time
-        """
-        return self._open_time or self.open_time_default
-
-    @property
-    def close_time(self):
-        """
-
-        :return: close time
-        """
-        return self._close_time or self.close_time_default
+    def get_special_times(self, market_time):
+        return getattr(self, "special_" + market_time)
+
+    def get_special_times_adhoc(self, market_time):
+        return getattr(self, "special_" + market_time + "_adhoc")
 
     @property
     def open_offset(self):
@@ -202,7 +290,7 @@
 
         :return: open offset
         """
-        return 0
+        return self._off(self.regular_market_times["market_open"][-1])
 
     @property
     def close_offset(self):
@@ -210,7 +298,26 @@
 
         :return: close offset
         """
-        return 0
+        return self._off(self.regular_market_times["market_close"][-1])
+
+    @property
+    def _regular_market_timedeltas(self):
+        try: return self.__regular_market_timedeltas
+        except AttributeError:
+            self.__regular_market_timedeltas = {}
+            for market_time, times in self.regular_market_times.items():
+                self.__regular_market_timedeltas[market_time] = tuple(
+                    (t[0], self._tdelta(t[1], self._off(t))) for t in times)
+
+        return self.__regular_market_timedeltas
+
+    @property
+    def _market_times(self):
+        try: return self.__market_times
+        except AttributeError:
+            self.__market_times = sorted(self.regular_market_times.keys(),
+                                         key=lambda x: self._regular_market_timedeltas[x][-1][1])
+        return self.__market_times
 
     def holidays(self):
         """
@@ -219,7 +326,8 @@
 
         :return: CustomBusinessDay object of holidays
         """
-        if self._holidays is None:
+        try: return self._holidays
+        except AttributeError:
             self._holidays = CustomBusinessDay(
                 holidays=self.adhoc_holidays,
                 calendar=self.regular_holidays,
@@ -238,7 +346,71 @@
         """
         return pd.date_range(start_date, end_date, freq=self.holidays(), normalize=True, tz=tz)
 
-    def schedule(self, start_date, end_date, tz='UTC'):
+    def _get_market_times(self, start, end):
+        start = self._market_times.index(start)  # _market_times is created in Meta.__init__
+        end = self._market_times.index(end)
+        return self._market_times[start: end+1]
+
+    def days_at_time(self, days, market_time, day_offset=0):
+        """
+        Create an index of days at time ``t``, interpreted in timezone ``tz``. The returned index is localized to UTC.
+
+        In the example below, the times switch from 13:45 to 12:45 UTC because
+        March 13th is the daylight savings transition for US/Eastern.  All the
+        times are still 8:45 when interpreted in US/Eastern.
+
+        >>> import pandas as pd; import datetime; import pprint
+        >>> dts = pd.date_range('2016-03-12', '2016-03-14')
+        >>> dts_at_845 = days_at_time(dts, datetime.time(8, 45), 'US/Eastern')
+        >>> pprint.pprint([str(dt) for dt in dts_at_845])
+        ['2016-03-12 13:45:00+00:00',
+         '2016-03-13 12:45:00+00:00',
+         '2016-03-14 12:45:00+00:00']
+
+        :param days: DatetimeIndex An index of dates (represented as midnight).
+        :param market_time: datetime.time The time to apply as an offset to each day in ``days``.
+        :param day_offset: int The number of days we want to offset @days by
+        :return: DatetimeIndex of date with the time t
+        """
+        # Offset days without tz to avoid timezone issues.
+        days = DatetimeIndex(days).tz_localize(None)
+
+        if isinstance(market_time, str):  # if string, assume its a reference to saved market times
+            timedeltas = self._regular_market_timedeltas[market_time]
+            datetimes = days + timedeltas[0][1]
+            for cut_off, timedelta in timedeltas[1:]:
+                datetimes = datetimes.where(days < pd.Timestamp(cut_off), days + timedelta)
+        else: # otherwise, assume it is a datetime.time object
+           datetimes = days + self._tdelta(market_time, day_offset)
+
+        return datetimes.tz_localize(self.tz).tz_convert('UTC')
+
+    def _tryholidays(self, cal, s, e):
+        try: return cal.holidays(s, e)
+        except ValueError: return pd.DatetimeIndex([])
+
+    def _special_dates(self, calendars, ad_hoc_dates, start, end):
+        """
+        Union an iterable of pairs of the form (time, calendar)
+        and an iterable of pairs of the form (time, [dates])
+
+        (This is shared logic for computing special opens and special closes.)
+        """
+        dates = pd.DatetimeIndex([], tz= "UTC").union_many(
+            [
+                self.days_at_time(self._tryholidays(calendar, start, end), time_)
+                      for time_, calendar in calendars
+             ] + [
+                self.days_at_time(dates, time_) for time_, dates in ad_hoc_dates
+            ])
+
+        start = start.tz_localize("UTC")
+        end = end.tz_localize("UTC").replace(hour=23, minute=59, second=59)
+        return dates[(dates >= start) & (dates <= end)]
+
+
+    def schedule(self, start_date, end_date, tz='UTC', start= "market_open", end= "market_close",
+                 force_special_times= True, market_times= None):
         """
         Generates the schedule DataFrame. The resulting DataFrame will have all the valid business days as the index
         and columns for the market opening datetime (market_open) and closing datetime (market_close). All time zones
@@ -247,44 +419,62 @@
 
         :param start_date: start date
         :param end_date: end date
-        :param tz: timezone
+        :param tz: timezone that the returned schedule is in
+        :param start:
+        :param end:
+        :param force_special_times:
+        :param market_times:
         :return: schedule DataFrame
         """
-        start_date, end_date = clean_dates(start_date, end_date)
+        start_date, end_date = self.clean_dates(start_date, end_date)
         if not (start_date <= end_date):
             raise ValueError('start_date must be before or equal to end_date.')
 
-        # Setup all valid trading days
+        # Setup all valid trading days and the requested market_times
         _all_days = self.valid_days(start_date, end_date)
-
+        market_times = self._get_market_times(start, end) if market_times is None else market_times
         # If no valid days return an empty DataFrame
-        if len(_all_days) == 0:
-            return pd.DataFrame(columns=['market_open', 'market_close'], index=pd.DatetimeIndex([], freq='C'))
-
-        # `DatetimeIndex`s of standard opens/closes for each day.
-        opens = days_at_time(_all_days, self.open_time, self.tz, self.open_offset).tz_convert(tz)
-        closes = days_at_time(_all_days, self.close_time, self.tz, self.close_offset).tz_convert(tz)
-
-        # `DatetimeIndex`s of nonstandard opens/closes
-        _special_opens = self._calculate_special_opens(start_date, end_date)
-        _special_closes = self._calculate_special_closes(start_date, end_date)
-
-        # Overwrite the special opens and closes on top of the standard ones.
-        _overwrite_special_dates(_all_days, opens, _special_opens)
-        _overwrite_special_dates(_all_days, closes, _special_closes)
-
-        result = DataFrame(index=_all_days.tz_localize(None), columns=['market_open', 'market_close'],
-                           data={'market_open': opens, 'market_close': closes})
-
-        if self.break_start:
-            result['break_start'] = days_at_time(_all_days, self.break_start, self.tz).tz_convert(tz)
-            temp = result[['market_open', 'break_start']].max(axis=1)
-            result['break_start'] = temp
-            result['break_end'] = days_at_time(_all_days, self.break_end, self.tz).tz_convert(tz)
-            temp = result[['market_close', 'break_end']].min(axis=1)
-            result['break_end'] = temp
-
-        return result
+        if not len(_all_days):
+            return pd.DataFrame(columns=market_times, index=pd.DatetimeIndex([], freq='C'))
+
+        columns = {}
+        _open_adj = False
+        _close_adj = False
+        for market_time in market_times:
+            temp = self.days_at_time(_all_days, market_time) # standard times
+            if force_special_times:
+                # create an array of special times
+                calendars = self.get_special_times(market_time)
+                ad_hoc = self.get_special_times_adhoc(market_time)
+                special = self._special_dates(calendars, ad_hoc, start_date, end_date)
+                _special = special.normalize()
+                special = special[_special.isin(_all_days)] # SEE: 1968-02-12, 1968-02-22 holidays and
+                                                            # early ad_hoc closes from Backlog2pmEarlyCloses1968
+                                                            # 1990-12-24 has *two* special closes
+                # overwrite standard times
+                temp = temp.to_series(index= _all_days)
+                _special = temp.index.isin(_special)
+                temp.loc[_special] = special
+                temp = pd.DatetimeIndex(temp)
+
+                if market_time == "market_open": _open_adj = _special
+                elif market_time == "market_close": _close_adj = _special
+
+            columns[market_time] = temp.tz_convert(tz)
+
+        schedule = pd.DataFrame(columns, index= _all_days.tz_localize(None), columns= market_times)
+
+        if not _open_adj is False:
+            adjusted = schedule.loc[_open_adj].apply(
+                lambda x: x.where(x.ge(x["market_open"]), x["market_open"]), axis= 1)
+            schedule.loc[_open_adj] = adjusted
+
+        if not _close_adj is False:
+            adjusted = schedule.loc[_close_adj].apply(
+                lambda x: x.where(x.le(x["market_close"]), x["market_close"]), axis= 1)
+            schedule.loc[_close_adj] = adjusted
+
+        return schedule
 
     @staticmethod
     def open_at_time(schedule, timestamp, include_close=False):
@@ -335,6 +525,29 @@
         current_time = MarketCalendar._get_current_time()
         return MarketCalendar.open_at_time(schedule, current_time)
 
+    def clean_dates(self, start_date, end_date):
+        """
+        Strips the inputs of time and time zone information
+
+        :param start_date: start date
+        :param end_date: end date
+        :return: (start_date, end_date) with just date, no time and no time zone
+        """
+        start_date = pd.Timestamp(start_date).tz_localize(None).normalize()
+        end_date = pd.Timestamp(end_date).tz_localize(None).normalize()
+        return start_date, end_date
+
+    def _find_diff(self, col, diff):
+        col = col.dt.tz_convert(self.tz).dt.tz_localize(None)
+        col = col - col.dt.normalize() # timedeltas for vectorized comparison
+
+        cond = diff(col, self._regular_market_timedeltas[col.name][0][1])
+        for cut_off, timedelta in self._regular_market_timedeltas[col.name][1:]:
+            above = col.index >= pd.Timestamp(cut_off)
+            cond = (cond & ~above) | (diff(col, timedelta) & above)
+
+        return cond
+
     def early_closes(self, schedule):
         """
         Get a DataFrame of the dates that are an early close.
@@ -342,8 +555,7 @@
         :param schedule: schedule DataFrame
         :return: schedule DataFrame with rows that are early closes
         """
-        match_dates = schedule['market_close'].apply(lambda x: x.tz_convert(self.tz).time() != self.close_time)
-        return schedule[match_dates]
+        return schedule[self._find_diff(schedule["market_close"], pd.Series.lt)]
 
     def late_opens(self, schedule):
         """
@@ -352,145 +564,4 @@
         :param schedule: schedule DataFrame
         :return: schedule DataFrame with rows that are late opens
         """
-        match_dates = schedule['market_open'].apply(lambda x: x.tz_convert(self.tz).time() != self.open_time)
-        return schedule[match_dates]
-
-    def _special_dates(self, calendars, ad_hoc_dates, start_date, end_date):
-        """
-        Union an iterable of pairs of the form (time, calendar)
-        and an iterable of pairs of the form (time, [dates])
-
-        (This is shared logic for computing special opens and special closes.)
-        """
-        _dates = DatetimeIndex([], tz='UTC').union_many(
-            [
-                holidays_at_time(calendar, start_date, end_date, time_,
-                                 self.tz)
-                for time_, calendar in calendars
-            ] + [
-                days_at_time(datetimes, time_, self.tz)
-                for time_, datetimes in ad_hoc_dates
-            ]
-        )
-        # make the start_date and end_dates UTC and covert the entire day
-        start_date = start_date.tz_localize('UTC')
-        end_date = end_date.tz_localize('UTC').replace(hour=23, minute=59, second=59)
-        return _dates[(_dates >= start_date) & (_dates <= end_date)]
-
-    def _calculate_special_opens(self, start, end):
-        return self._special_dates(
-            self.special_opens,
-            self.special_opens_adhoc,
-            start,
-            end,
-        )
-
-    def _calculate_special_closes(self, start, end):
-        return self._special_dates(
-            self.special_closes,
-            self.special_closes_adhoc,
-            start,
-            end,
-        )
-
-
-def days_at_time(days, t, tz, day_offset=0):
-    """
-    Create an index of days at time ``t``, interpreted in timezone ``tz``. The returned index is localized to UTC.
-
-    In the example below, the times switch from 13:45 to 12:45 UTC because
-    March 13th is the daylight savings transition for US/Eastern.  All the
-    times are still 8:45 when interpreted in US/Eastern.
-
-    >>> import pandas as pd; import datetime; import pprint
-    >>> dts = pd.date_range('2016-03-12', '2016-03-14')
-    >>> dts_at_845 = days_at_time(dts, datetime.time(8, 45), 'US/Eastern')
-    >>> pprint.pprint([str(dt) for dt in dts_at_845])
-    ['2016-03-12 13:45:00+00:00',
-     '2016-03-13 12:45:00+00:00',
-     '2016-03-14 12:45:00+00:00']
-
-    :param days: DatetimeIndex An index of dates (represented as midnight).
-    :param t: datetime.time The time to apply as an offset to each day in ``days``.
-    :param tz: pytz.timezone The timezone to use to interpret ``t``.
-    :param day_offset: int The number of days we want to offset @days by
-    :return: DatetimeIndex of date with the time t
-    """
-    if len(days) == 0:
-        return pd.DatetimeIndex(days).tz_localize(tz).tz_convert('UTC')
-
-    # Offset days without tz to avoid timezone issues.
-    days = DatetimeIndex(days).tz_localize(None)
-    delta = pd.Timedelta(
-        days=day_offset,
-        hours=t.hour,
-        minutes=t.minute,
-        seconds=t.second,
-    )
-    return (days + delta).tz_localize(tz).tz_convert('UTC')
-
-
-def holidays_at_time(calendar, start, end, time, tz):
-    # Not sure why this fails, but this should trap it until resolved
-    try:
-        holidays = calendar.holidays(
-            # Workaround for https://github.com/pydata/pandas/issues/9825.
-            start.tz_localize(None),
-            end.tz_localize(None),
-        )
-    except ValueError:
-        holidays = pd.DatetimeIndex([])
-
-    return days_at_time(
-        holidays,
-        time,
-        tz=tz,
-    )
-
-
-def _overwrite_special_dates(midnight_utcs,
-                             opens_or_closes,
-                             special_opens_or_closes):
-    """
-    Overwrite dates in open_or_closes with corresponding dates in
-    special_opens_or_closes, using midnight_utcs for alignment.
-    """
-    # Short circuit when nothing to apply.
-    if not len(special_opens_or_closes):
-        return
-
-    len_m, len_oc = len(midnight_utcs), len(opens_or_closes)
-    if len_m != len_oc:
-        raise ValueError(
-            "Found misaligned dates while building calendar.\n"
-            "Expected midnight_utcs to be the same length as open_or_closes,\n"
-            "but len(midnight_utcs)=%d, len(open_or_closes)=%d" % (len_m, len_oc)
-        )
-
-    # Find the array indices corresponding to each special date.
-    indexer = midnight_utcs.get_indexer(special_opens_or_closes.normalize())
-
-    # -1 indicates that no corresponding entry was found.  If any -1s are
-    # present, then we have special dates that doesn't correspond to any
-    # trading day. Filter these out
-    good_indexes = [i != -1 for i in indexer]
-    indexer = list(compress(indexer, good_indexes))
-
-    # NOTE: This is a slightly dirty hack.  We're in-place overwriting the
-    # internal data of an Index, which is conceptually immutable.  Since we're
-    # maintaining sorting, this should be ok, but this is a good place to
-    # sanity check if things start going haywire with calendar computations.
-    opens_or_closes.values[indexer] = special_opens_or_closes.values[good_indexes]
-
-
-def clean_dates(start_date, end_date):
-    """
-    Strips the inputs of time and time zone information
-
-    :param start_date: start date
-    :param end_date: end date
-    :return: (start_date, end_date) with just date, no time and no time zone
-    """
-    start_date = pd.Timestamp(start_date).tz_localize(None).normalize()
-    end_date = pd.Timestamp(end_date).tz_localize(None).normalize()
-    return start_date, end_date+        return schedule[self._find_diff(schedule["market_open"], pd.Series.gt)]
