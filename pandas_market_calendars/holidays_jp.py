--- conflicted
+++ resolved
@@ -1,18 +1,3 @@
-<<<<<<< HEAD
-# JP Holidays
-
 from pandas import date_range
 
-AscensionOfNewEmperor2019 = date_range('2019-04-30', '2019-05-02', tz='UTC')
-=======
-from pandas import date_range
-
-# Apr. 30 (Tue.)    Abdication Day
-# May 1 (Wed.)    Accession Day
-# May 2 (Thu.)    National Holiday
-# May 3 (Fri.)    Constitution Memorial Day
-# May 4 (Sat.)    Greenery Day
-# May 6 (Mon.)    Children's Day (May 5) observed
-
-AccessionOfNewEmperor2019 = date_range('2019-04-30', '2019-05-02', tz='UTC')
->>>>>>> 5dd2b092
+AscensionOfNewEmperor2019 = date_range('2019-04-30', '2019-05-02', tz='UTC')